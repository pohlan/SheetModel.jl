using Printf, Infiltrator
import Plots; Plt = Plots

# used grids:
# - normal grid (i,j), size (nx, ny)
#   ϕ, h, Res_ϕ, Res_h, d_eff, ...
# - qx grid (m,n) staggered in x-dir.: (nx-1, ny)
# - qy grid (m,n) staggered in y-dir.: (nx, ny-1)


### MACROS ###

"""
Calculate water pressure; input coordinates on ϕ/h grid.
Needs access to ϕ, ϕ_0
"""
macro pw(ix, iy) esc(:(ϕ[$ix, $iy] - ϕ_0[$ix, $iy])) end

"""
Calculate effective pressure; input coordinates on ϕ/h grid.
Needs access to ϕ, H, ρi, g, ϕ_0
"""
macro N(ix, iy) esc(:(ρi * g * H[$ix, $iy] - @pw($ix, $iy))) end

"""
Calculate closure rate; input coordinates on ϕ/h grid.
Needs access to ϕ, H, ρi, g, ϕ_0, n, h, Θ_vc
"""
macro vc(ix, iy) esc(:(Θ_vc * h[$ix, $iy] * abs(@N($ix, $iy))^(n-1) * @N($ix, $iy))) end

"""
Calculate opening rate; input coordinates on ϕ/h grid.
Needs access to h, hr, Θ_vo
"""
macro vo(ix, iy) esc(:(h[$ix, $iy] < hr ? Θ_vo * (hr - h[$ix, $iy]) : 0.0)) end

"""
Calculate hydraulic gradient in x-direction; input coordinates on qx grid.
Implicitly sets zero-flux boundary conditions.
Needs access to H, ϕ, dx_
"""
macro dϕ_dx(ix, iy) esc(:( bc_no_xflux[$ix, $iy] == 1 ? 0. : (ϕ[$ix+1, $iy] - ϕ[$ix, $iy]) * dx_ )) end

"""
Calculate hydraulic gradient in y-direction; input coordinates on qy grid.
Implicitly sets zero-flux boundary conditions.
Needs access to H, ϕ, dy_
"""
macro dϕ_dy(ix, iy) esc(:( bc_no_yflux[$ix, $iy] == 1 ? 0. : (ϕ[$ix, $iy+1] - ϕ[$ix, $iy]) * dy_ )) end

"""
Calculate absolute hydraulic gradient, |∇ϕ|;
input coordinates on ϕ/h grid (nx, ny), but only possible to calculate on inner points.
Needs access to ϕ, dx_, dy_, H
"""
macro gradϕ(ix, iy) esc(:( sqrt(
                                  (0.5 * (@dϕ_dx($ix, $iy) + @dϕ_dx($ix-1, $iy)))^2
                                + (0.5 * (@dϕ_dy($ix, $iy) + @dϕ_dy($ix, $iy-1)))^2
                                  ))) end
"""
Calculate effective diffusivity;
input coordinates on ϕ/h grid (nx, ny), but only possible to calculate on inner points.
Needs access to k, h, α, β, small, ϕ, dx_, dy_, H
"""
macro d_eff(ix, iy) esc(:( k * h[$ix, $iy]^α * (@gradϕ($ix, $iy) + small)^(β-2) )) end

"""
Calculate pseudo-time step of ϕ,
input coordinates on ϕ/h grid (nx, ny), but only possible to calculate on inner points.
Needs access to dτ_ϕ_, dx_, dy_, min_dxy2, dt, k, h, α, β, small, ϕ, H
"""
macro dτ_ϕ(ix, iy) esc(:( dτ_ϕ_ * min(min_dxy2 / d_eff[$ix, $iy] / 4.1, dt))) end
#macro dτ_ϕ(ix, iy) esc(:( dτ_ϕ_ *  (min_dxy2_ / d_eff[$ix, $iy] / 4.1) .+ 1.0 * dt_) .^(-1))) end # other definitions...

"""
Calculate flux in x-direction using an upstream scheme; input coordinates on qx grid.
Needs access to k, h, α, β, small, ϕ, dx_, dy_, H
"""
macro flux_x(ix, iy) esc(:(
    - d_eff[$ix+1, $iy] * max(@dϕ_dx($ix, $iy), 0) +   # flux in negative x-direction
    - d_eff[$ix,   $iy] * min(@dϕ_dx($ix, $iy), 0.)    # flux in positive x-direction
    )) end
"""
Calculate flux in y-direction using an upstream scheme; input coordinates on qy grid.
Needs access to k, h, α, β, small, ϕ, dx_, dy_, H
"""
macro flux_y(ix, iy) esc(:(
    - d_eff[$ix, $iy+1] * max(@dϕ_dy($ix, $iy), 0.) +   # flux in negative y-direction
    - d_eff[$ix, $iy  ] * min(@dϕ_dy($ix, $iy), 0.)    # flux in positive y-direction
    )) end


"""
Calculate residual of ϕ; input coordinates on ϕ/h grid (but only defined on inner grid points 2:nx-1, 2:ny-1, due to d_eff).
Needs access to ϕ, ϕ_old, h, H, ρi, g, k, α, β, small, dx_, dy_, min_dxy2, dt, dt_, Λ_m, hr, ϕ_0, n, Θ_PDE, Θ_vo, Θ_vo
"""
macro Res_ϕ(ix, iy) esc(:(  ice_mask[ix, iy] == 1 ? (                                                      # only calculate at points with non-zero ice thickness
                                                 - Θ_PDE * (ϕ[$ix, $iy] - ϕ_old[$ix, $iy]) * dt_                                                            # dhe/dt = ev(ρw*g) * dϕ/dt
                                                 - ( (@flux_x($ix, $iy) - @flux_x($ix-1, $iy)) * dx_ + (@flux_y($ix, $iy) - @flux_y($ix, $iy-1)) * dy_ )    # divergence
                                                 - (@vo($ix, $iy) - @vc($ix, $iy))                                                                          # dh/dt
                                                 + Λ_m[$ix, $iy]                                                                                            # source term Λ * m
                                                ) : 0.0
)) end

"""
Calculate residual of h; input coordinates on ϕ/h grid.
Needs access to ϕ, h, h_old, H, dt_, hr, ϕ_0, n, ρi, g, Θ_vo, Θ_vc
"""
macro Res_h(ix, iy) esc(:(  ice_mask[ix, iy] == 1 ? (
                                                 - (h[$ix, $iy] - h_old[$ix, $iy]) * dt_
                                                 + (@vo($ix, $iy) - @vc($ix, $iy))
                                                ) : 0.0
)) end

### KERNEL FUNCTIONS ###

@parallel_indices (ix, iy) function update_deff!(d_eff, ϕ, h, dx_, dy_, k, α, β, dt, Θ_vo, Θ_vc, hr, g, ρi, n, H, ϕ_0, small, bc_no_xflux, bc_no_yflux,)
    nx, ny = size(ϕ)
    if (1 < ix < nx && 1 < iy < ny)
        d_eff[ix, iy] = @d_eff(ix, iy)
    end
    return
end

"""
Calculate residuals of ϕ and h and store them in arrays.
Used for error calculation and only to be carried out every xx iterations, e.g. every thousand.
"""
@parallel_indices (ix,iy) function residuals!(ϕ, ϕ_old, h, h_old, Res_ϕ, Res_h, Λ_m, d_eff, ice_mask, bc_diric, bc_no_xflux, bc_no_yflux,
                                              dx_, dy_, min_dxy2, k, α, β, dt, dt_, hr, Θ_PDE, Θ_vo, Θ_vc, g, ρi, n, H, ϕ_0, small)
    nx, ny = size(ϕ)
    if (1 < ix < nx && 1 < iy < ny)
        # residual of ϕ
        if  bc_diric[ix, iy] == 1    # position where dirichlet b.c. are imposed
            Res_ϕ[ix, iy] = 0.
<<<<<<< HEAD
        elseif (1 < ix < nx && 1 < iy < ny)
=======
        else
>>>>>>> 4aeab477
            Res_ϕ[ix, iy] = @Res_ϕ(ix, iy)
        end

        # residual of h
        Res_h[ix, iy] = @Res_h(ix, iy)
    end
    return
end

@parallel_indices (ix, iy) function update_h_only!(ϕ, h, h2, h_old, ice_mask, k, α, β, dt_, hr, Θ_vo, Θ_vc, g, ρi, n, H,  ϕ_0, small, dh_dτ, γ_h, dτ_h)
    nx, ny = size(ϕ)
    if (1 < ix < nx && 1 < iy < ny)
        dh_dτ[ix, iy] = @Res_h(ix, iy) + γ_h * dh_dτ[ix, iy]
        h2[ix, iy] = h[ix, iy] + dτ_h * dh_dτ[ix, iy]
    end
    return
end

"""
Update the fields of ϕ and h using the pseudo-transient method with damping.
"""
@parallel_indices (ix,iy) function update_fields!(ϕ, ϕ2, ϕ_old, h, h2, h_old, Λ_m, d_eff, iter, ice_mask, bc_diric, bc_no_xflux, bc_no_yflux,
                                                  dx_, dy_, min_dxy2, k, α, β, dt, dt_, hr, Θ_PDE, Θ_vo, Θ_vc, g, ρi, n, H, ϕ_0, small,
                                                  dϕ_dτ, dh_dτ, γ_ϕ, γ_h, dτ_h, dτ_ϕ_)
    nx, ny = size(ϕ)
    if (1 < ix < nx && 1 < iy < ny)
        # update ϕ
<<<<<<< HEAD
        dϕ_dτ[ix, iy] = @Res_ϕ(ix, iy) + γ_ϕ * dϕ_dτ[ix, iy]
        ϕ2[ix, iy] = ϕ[ix, iy] + @dτ_ϕ(ix, iy) * dϕ_dτ[ix, iy]
        # dirichlet boundary conditions to pw = 0
        if bc_diric[ix, iy] == 1
            ϕ2[ix, iy] = ϕ_0[ix, iy]
=======
        if bc_diric[ix, iy] == 1
            ϕ2[ix, iy] = 0.             # dirichlet boundary conditions
        else
            dϕ_dτ[ix, iy] = @Res_ϕ(ix, iy) + γ_ϕ * dϕ_dτ[ix, iy]
            ϕ2[ix, iy] = ϕ[ix, iy] + @dτ_ϕ(ix, iy) * dϕ_dτ[ix, iy]
>>>>>>> 4aeab477
        end

        # update h
        dh_dτ[ix, iy] = @Res_h(ix, iy) + γ_h * dh_dτ[ix, iy]
        h2[ix, iy] = h[ix, iy] + dτ_h * dh_dτ[ix, iy]
    end
    return
end

"""
Apply Dirichlet boundary conditions to ϕ=0.
Neumann boundary conditions are applied when calculating the hydraulic gradient (@dϕ_dx and @dϕ_dy macros).
"""
<<<<<<< HEAD
@parallel_indices (ix,iy) function apply_bc!(ϕ, ϕ_0, bc_diric, h, ice_mask) # TODO: don't hard-wire, give bc as input parameters
    nx, ny = size(ϕ)
    if (ix <= nx && iy <= ny)
        if bc_diric[ix, iy] == 1
            ϕ[ix, iy] = ϕ_0[ix, iy]
        end
        # if ice_mask[ix, iy] == 0
        #     h[ix, iy] = 0
        # end
=======
@parallel_indices (ix,iy) function apply_bc!(ϕ, bc_diric)
    nx, ny = size(ϕ)
    if (ix <= nx && iy <= ny) && bc_diric[ix, iy] == 1
        ϕ[ix, iy] = 0.
>>>>>>> 4aeab477
    end
    return
end

"""
Calculate the difference between previous and updated ϕ and h, used for error calculation.
"""
@parallel_indices (ix,iy) function update_difference!(Δϕ, ϕ, ϕ2, Δh, h, h2)
    if (ix <= size(ϕ, 1) && iy <= size(ϕ, 2))
        Δϕ[ix, iy] = abs(ϕ[ix, iy] - ϕ2[ix, iy])
        Δh[ix, iy] = abs(h[ix, iy] - h2[ix, iy])
    end
    return
end

"""
Assign updated ϕ and h values to ϕ_old and h_old, respectively.
Carried out after each physical time step.
"""
@parallel_indices (ix,iy) function old2new!(ϕ, ϕ_old, h, h_old)
    if (ix <= size(ϕ, 1) && iy <= size(ϕ, 2))
        ϕ_old[ix, iy] = ϕ[ix, iy]
        h_old[ix, iy] = h[ix, iy]
    end
    return
end

"""
Calculate effective pressure N and fluxes (qx, qy) at the end of model run, for plotting.
"""
@parallel_indices (ix,iy) function output_params!(N, qx, qy, ϕ, h, d_eff, ρi, g, H, ϕ_0, k, α, β, dx_, dy_, small, bc_no_xflux, bc_no_yflux)
    nx, ny = size(ϕ)
    if (ix <= nx && iy <= ny)
        N[ix, iy]  = @N(ix, iy)
        if (1 < ix < nx && 1 < iy < ny)
            qx[ix, iy] = @flux_x(ix, iy)
            qy[ix, iy] = @flux_y(ix, iy)
        end
    end
    return
end

"""
Run the model with scaled parameters.
"""
<<<<<<< HEAD
@views function runthemodel_scaled(params, ϕ_init, h_init, calc_Λ_m!, ice_mask, bc_diric, bc_no_xflux, bc_no_yflux)
=======
@views function runthemodel_scaled(params, ϕ_init, h_init, calc_Λ_m!, ice_mask, bc_diric, bc_no_xflux, bc_no_yflux, update_h_only)
>>>>>>> 4aeab477
    @unpack ev, g, ρw, ρi, n, A, Σ, Γ, Λ, dx, dy, k, α, β,
            H, zb, ub, hr, lr, dt, ttot, tol, itMax, γ_ϕ, γ_h, dτ_ϕ_, dτ_h_ = params

    # Pre-calculate reciprocals for better performance
    min_dxy2 = min(dx, dy)^2
    dx_, dy_, dt_, min_dxy2_ = (dx, dy, dt, min_dxy2).^(-1)

    # Collapse some factors for better performance
    Θ_PDE = ev / (ρw * g)
    Θ_vo  = Σ * ub / lr     # has to be put differently if ub and lr are space and/or time dependent
    Θ_vc  = Γ * 2 / n^n
    ϕ_0   = ρw * g * zb     # elevation potential; zb is never used in another context

    # Array allocation
    nx, ny = size(ϕ_init)
    qx, qy, d_eff, Λ_m, N, dϕ_dτ, dh_dτ, Res_ϕ, Res_h = array_allocation(nx, ny)

    # Apply boundary conditions
<<<<<<< HEAD
    @parallel apply_bc!(ϕ_init, ϕ_0, bc_diric, h_init, ice_mask)
=======
    @parallel apply_bc!(ϕ_init, bc_diric)
>>>>>>> 4aeab477

    ϕ_old   = copy(ϕ_init)
    ϕ       = copy(ϕ_init)
    ϕ2      = copy(ϕ_init)
    h_old   = copy(h_init)
    h       = copy(h_init)
    h2      = copy(h_init)

    # for iterations vs. error plot
    iters      = Int64[]
    errs_ϕ     = Float64[]
    errs_h     = Float64[]
    err_ϕ      = 1e10
    err_h      = 1e10

    # initiate time loop parameters
    t = 0.0; tstep=0; ittot = 0; t_tic = 0.

    # Physical time loop
    while t<ttot
        iter = 0

        @parallel calc_Λ_m!(Λ_m, Λ, t)

        # Pseudo-transient iteration
        while !(max(err_ϕ, err_h) < tol) && iter<itMax # with the ! the loop also continues for NaN values of err

            if  err_h > 1e-3 && update_h_only # once update_h_only = false it cannot go back
                dτ_h = 1e-8
            else
                dτ_h = dτ_h_
                update_h_only = false
            end

            # don't consider first ten iterations for performance measure
            if (iter == 10) t_tic = Base.time() end

<<<<<<< HEAD
            # update d_eff (the bottleneck in performance, only do it every 10 iterations)
            # but it has to be done in a seperate kernel to ensure every grid point is accessing the same version of ϕ
            #if iter % 1000 == 0.
                @parallel update_deff!(d_eff, ϕ, h, dx_, dy_, k, α, β, dt, Θ_vo, Θ_vc, hr, g, ρi, n, H, ϕ_0, small, bc_no_xflux, bc_no_yflux,)
            #end
            # update ϕ and h
            @parallel update_fields!(ϕ, ϕ2, ϕ_old, h, h2, h_old, Λ_m, d_eff, iter, ice_mask, bc_diric, bc_no_xflux, bc_no_yflux,
                                     dx_, dy_, min_dxy2, k, α, β, dt, dt_, hr, Θ_PDE, Θ_vo, Θ_vc, g, ρi, n, H, ϕ_0, small,
                                     dϕ_dτ, dh_dτ, γ_ϕ, γ_h, dτ_h_, dτ_ϕ_)
            #@infiltrate
=======
            if update_h_only
                @parallel update_h_only!(ϕ, h, h2, h_old, ice_mask, k, α, β, dt_, hr, Θ_vo, Θ_vc, g, ρi, n, H,  ϕ_0, small, dh_dτ, γ_h, dτ_h)
            else
                # update ϕ and h
                @parallel update_deff!(d_eff, ϕ, h, dx_, dy_, k, α, β, dt, Θ_vo, Θ_vc, hr, g, ρi, n, H, ϕ_0, small, bc_no_xflux, bc_no_yflux)
                @parallel update_fields!(ϕ, ϕ2, ϕ_old, h, h2, h_old, Λ_m, d_eff, iter, ice_mask, bc_diric, bc_no_xflux, bc_no_yflux,
                                         dx_, dy_, min_dxy2, k, α, β, dt, dt_, hr, Θ_PDE, Θ_vo, Θ_vc, g, ρi, n, H, ϕ_0, small,
                                         dϕ_dτ, dh_dτ, γ_ϕ, γ_h, dτ_h, dτ_ϕ_)
            end

>>>>>>> 4aeab477
            # pointer swap
            ϕ, ϕ2 = ϕ2, ϕ
            h, h2 = h2, h

            iter += 1

            # determine the errors
            if (update_h_only || iter % 1000 == 0) && itMax > 10^4     # only calculate errors every 1000 time steps
                                                                       # and if itMax is high, i.e. if convergence is the goal
                # update the residual arrays
                @parallel residuals!(ϕ, ϕ_old, h, h_old, Res_ϕ, Res_h, Λ_m, d_eff, ice_mask, bc_diric, bc_no_xflux, bc_no_yflux,
                                     dx_, dy_, min_dxy2, k, α, β, dt, dt_, hr, Θ_PDE, Θ_vo, Θ_vc, g, ρi, n, H, ϕ_0, small)

                # residual error
                err_ϕ = norm(Res_ϕ) / sqrt(length(Res_ϕ))
                err_h = norm(Res_h) / sqrt(length(Res_h))

                # save error evolution in vector
                append!(iters, iter)
                append!(errs_ϕ, err_ϕ)
                append!(errs_h, err_h)

                @printf("iterations = %d, error ϕ = %1.2e, error h = %1.2e \n", iter, err_ϕ, err_h)

            end


        end
        ittot += iter; tstep += 1; t += dt

        @parallel old2new!(ϕ, ϕ_old, h, h_old)
    end

    # Perfomance measures
    t_toc = Base.time() - t_tic                # execution time, s
    A_eff = (5+10)/1e9*nx*ny*sizeof(Float64)   # effective main memory access per iteration [GB];
                                               # 5 write arrays (dϕ_dτ, ϕ2, dh_dτ, h2, d_eff)
                                               # 10 read arrays (ϕ, ϕ_old, dϕ_dτ, h, h_old, dh_dτ, H, zb, m, d_eff)
    t_it  = t_toc/(ittot-10)                   # execution time per iteration, s
    T_eff = A_eff/t_it                         # effective memory throughput, GB/s
    @printf("Time = %1.3f sec, T_eff = %1.1f GB/s, iterations total = %d, (nx, ny) = (%d, %d)\n", t_toc, round(T_eff, sigdigits=3), ittot, nx, ny)

    # calculate N, qx and qy as output parameters
    @parallel output_params!(N, qx, qy, ϕ, h, d_eff, ρi, g, H, ϕ_0, k, α, β, dx_, dy_, small, bc_no_xflux, bc_no_yflux,)

    return model_output{Data.Array}(;   N, ϕ, h, qx, qy,
                            Res_ϕ, Res_h, errs_ϕ, errs_h, ittot, iters,
                            time_tot=t_toc, T_eff)
end

"""
Scale the parameters and call the model run function.
"""
<<<<<<< HEAD
@views function runthemodel(;params_struct::model_input, ϕ_init, h_init, calc_m, ice_mask, bc_diric, bc_no_xflux, bc_no_yflux)
=======
@views function runthemodel(;params_struct::model_input, ϕ_init, h_init, calc_m, ice_mask, bc_diric, bc_no_xflux, bc_no_yflux, update_h_only)
>>>>>>> 4aeab477
    scaled_params, ϕ_init, h_init, calc_m, ice_mask, bc_diric, bc_no_xflux, bc_no_yflux, ϕ_, N_, h_, q_ = scaling(params_struct, ϕ_init, h_init, calc_m, ice_mask, bc_diric, bc_no_xflux, bc_no_yflux)
    calc_Λ_m! = @parallel_indices (ix,iy)   function calc_Λ_m!(Λ_m, Λ, t)
                                                if (ix <= size(Λ_m, 1) && iy <= size(Λ_m, 2))
                                                    Λ_m[ix, iy] = Λ * calc_m(ix, iy, t)
                                                end
                                                return
                                            end
<<<<<<< HEAD
    output = runthemodel_scaled(scaled_params, ϕ_init, h_init, calc_Λ_m!, ice_mask, bc_diric, bc_no_xflux, bc_no_yflux)
=======
    output = runthemodel_scaled(scaled_params, ϕ_init, h_init, calc_Λ_m!, ice_mask, bc_diric, bc_no_xflux, bc_no_yflux, update_h_only)
>>>>>>> 4aeab477
    output_descaled = descale(output, N_, ϕ_, h_, q_)
    return output_descaled
end<|MERGE_RESOLUTION|>--- conflicted
+++ resolved
@@ -133,11 +133,7 @@
         # residual of ϕ
         if  bc_diric[ix, iy] == 1    # position where dirichlet b.c. are imposed
             Res_ϕ[ix, iy] = 0.
-<<<<<<< HEAD
-        elseif (1 < ix < nx && 1 < iy < ny)
-=======
         else
->>>>>>> 4aeab477
             Res_ϕ[ix, iy] = @Res_ϕ(ix, iy)
         end
 
@@ -165,19 +161,11 @@
     nx, ny = size(ϕ)
     if (1 < ix < nx && 1 < iy < ny)
         # update ϕ
-<<<<<<< HEAD
-        dϕ_dτ[ix, iy] = @Res_ϕ(ix, iy) + γ_ϕ * dϕ_dτ[ix, iy]
-        ϕ2[ix, iy] = ϕ[ix, iy] + @dτ_ϕ(ix, iy) * dϕ_dτ[ix, iy]
-        # dirichlet boundary conditions to pw = 0
-        if bc_diric[ix, iy] == 1
-            ϕ2[ix, iy] = ϕ_0[ix, iy]
-=======
         if bc_diric[ix, iy] == 1
             ϕ2[ix, iy] = 0.             # dirichlet boundary conditions
         else
             dϕ_dτ[ix, iy] = @Res_ϕ(ix, iy) + γ_ϕ * dϕ_dτ[ix, iy]
             ϕ2[ix, iy] = ϕ[ix, iy] + @dτ_ϕ(ix, iy) * dϕ_dτ[ix, iy]
->>>>>>> 4aeab477
         end
 
         # update h
@@ -191,22 +179,10 @@
 Apply Dirichlet boundary conditions to ϕ=0.
 Neumann boundary conditions are applied when calculating the hydraulic gradient (@dϕ_dx and @dϕ_dy macros).
 """
-<<<<<<< HEAD
-@parallel_indices (ix,iy) function apply_bc!(ϕ, ϕ_0, bc_diric, h, ice_mask) # TODO: don't hard-wire, give bc as input parameters
-    nx, ny = size(ϕ)
-    if (ix <= nx && iy <= ny)
-        if bc_diric[ix, iy] == 1
-            ϕ[ix, iy] = ϕ_0[ix, iy]
-        end
-        # if ice_mask[ix, iy] == 0
-        #     h[ix, iy] = 0
-        # end
-=======
 @parallel_indices (ix,iy) function apply_bc!(ϕ, bc_diric)
     nx, ny = size(ϕ)
     if (ix <= nx && iy <= ny) && bc_diric[ix, iy] == 1
         ϕ[ix, iy] = 0.
->>>>>>> 4aeab477
     end
     return
 end
@@ -252,11 +228,7 @@
 """
 Run the model with scaled parameters.
 """
-<<<<<<< HEAD
-@views function runthemodel_scaled(params, ϕ_init, h_init, calc_Λ_m!, ice_mask, bc_diric, bc_no_xflux, bc_no_yflux)
-=======
 @views function runthemodel_scaled(params, ϕ_init, h_init, calc_Λ_m!, ice_mask, bc_diric, bc_no_xflux, bc_no_yflux, update_h_only)
->>>>>>> 4aeab477
     @unpack ev, g, ρw, ρi, n, A, Σ, Γ, Λ, dx, dy, k, α, β,
             H, zb, ub, hr, lr, dt, ttot, tol, itMax, γ_ϕ, γ_h, dτ_ϕ_, dτ_h_ = params
 
@@ -275,11 +247,7 @@
     qx, qy, d_eff, Λ_m, N, dϕ_dτ, dh_dτ, Res_ϕ, Res_h = array_allocation(nx, ny)
 
     # Apply boundary conditions
-<<<<<<< HEAD
-    @parallel apply_bc!(ϕ_init, ϕ_0, bc_diric, h_init, ice_mask)
-=======
     @parallel apply_bc!(ϕ_init, bc_diric)
->>>>>>> 4aeab477
 
     ϕ_old   = copy(ϕ_init)
     ϕ       = copy(ϕ_init)
@@ -317,18 +285,6 @@
             # don't consider first ten iterations for performance measure
             if (iter == 10) t_tic = Base.time() end
 
-<<<<<<< HEAD
-            # update d_eff (the bottleneck in performance, only do it every 10 iterations)
-            # but it has to be done in a seperate kernel to ensure every grid point is accessing the same version of ϕ
-            #if iter % 1000 == 0.
-                @parallel update_deff!(d_eff, ϕ, h, dx_, dy_, k, α, β, dt, Θ_vo, Θ_vc, hr, g, ρi, n, H, ϕ_0, small, bc_no_xflux, bc_no_yflux,)
-            #end
-            # update ϕ and h
-            @parallel update_fields!(ϕ, ϕ2, ϕ_old, h, h2, h_old, Λ_m, d_eff, iter, ice_mask, bc_diric, bc_no_xflux, bc_no_yflux,
-                                     dx_, dy_, min_dxy2, k, α, β, dt, dt_, hr, Θ_PDE, Θ_vo, Θ_vc, g, ρi, n, H, ϕ_0, small,
-                                     dϕ_dτ, dh_dτ, γ_ϕ, γ_h, dτ_h_, dτ_ϕ_)
-            #@infiltrate
-=======
             if update_h_only
                 @parallel update_h_only!(ϕ, h, h2, h_old, ice_mask, k, α, β, dt_, hr, Θ_vo, Θ_vc, g, ρi, n, H,  ϕ_0, small, dh_dτ, γ_h, dτ_h)
             else
@@ -339,7 +295,6 @@
                                          dϕ_dτ, dh_dτ, γ_ϕ, γ_h, dτ_h, dτ_ϕ_)
             end
 
->>>>>>> 4aeab477
             # pointer swap
             ϕ, ϕ2 = ϕ2, ϕ
             h, h2 = h2, h
@@ -393,11 +348,7 @@
 """
 Scale the parameters and call the model run function.
 """
-<<<<<<< HEAD
-@views function runthemodel(;params_struct::model_input, ϕ_init, h_init, calc_m, ice_mask, bc_diric, bc_no_xflux, bc_no_yflux)
-=======
 @views function runthemodel(;params_struct::model_input, ϕ_init, h_init, calc_m, ice_mask, bc_diric, bc_no_xflux, bc_no_yflux, update_h_only)
->>>>>>> 4aeab477
     scaled_params, ϕ_init, h_init, calc_m, ice_mask, bc_diric, bc_no_xflux, bc_no_yflux, ϕ_, N_, h_, q_ = scaling(params_struct, ϕ_init, h_init, calc_m, ice_mask, bc_diric, bc_no_xflux, bc_no_yflux)
     calc_Λ_m! = @parallel_indices (ix,iy)   function calc_Λ_m!(Λ_m, Λ, t)
                                                 if (ix <= size(Λ_m, 1) && iy <= size(Λ_m, 2))
@@ -405,11 +356,7 @@
                                                 end
                                                 return
                                             end
-<<<<<<< HEAD
-    output = runthemodel_scaled(scaled_params, ϕ_init, h_init, calc_Λ_m!, ice_mask, bc_diric, bc_no_xflux, bc_no_yflux)
-=======
     output = runthemodel_scaled(scaled_params, ϕ_init, h_init, calc_Λ_m!, ice_mask, bc_diric, bc_no_xflux, bc_no_yflux, update_h_only)
->>>>>>> 4aeab477
     output_descaled = descale(output, N_, ϕ_, h_, q_)
     return output_descaled
 end